--- conflicted
+++ resolved
@@ -367,11 +367,8 @@
                 self.splash.append(cad_label)
 
         if self.ams_enabled:
-<<<<<<< HEAD
-            ams_label = self._label_maker('{}'.format(self.ams.title), 50, self.ams_y, font=self.arial16) # 210
-=======
-            ams_label = self._label_maker('None', 50, 210) # 210
->>>>>>> cc028b66
+            ams_label = self._label_maker('{}'.format(self.ams.title), 50, 210, font=self.arial16) # 210
+
             if self.setup:
                 self.splash[6] = ams_label
             else:
