--- conflicted
+++ resolved
@@ -13,13 +13,10 @@
 
 #if defined(ADAFRUIT_MONSTER_M4SK_EXPRESS)
   #define NUM_EYES 2
-<<<<<<< HEAD
   #define SEESAW_TFT_RESET_PIN 8     // Left eye TFT reset
   #define SEESAW_BACKLIGHT_PIN 5     // Left eye TFT backlight
   #define BACKLIGHT_PIN       21     // Right eye TFT backlight
   #define LIGHTSENSOR_PIN      2
-=======
->>>>>>> 87015a91
   // Light sensor is not active by default. Use "lightSensor : 102" in config
 #else
   #define NUM_EYES 1
