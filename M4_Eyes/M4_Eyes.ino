--- conflicted
+++ resolved
@@ -153,12 +153,9 @@
 
   // Backlight(s) off ASAP, they'll switch on after screen(s) init & clear
   arcada.setBacklight(0);
-<<<<<<< HEAD
 #if NUM_EYES > 1
   priorButtonState = 0b111000000000;
 #endif
-=======
->>>>>>> 87015a91
 
   yield();
   uint8_t e, rtna = 0x01; // Screen refresh rate control (datasheet 9.2.18, FRCTRL2)
@@ -180,7 +177,6 @@
       arcada.drawBMP("/splash.bmp", 0, 0, (eye[1].display));
     }
     // backlight on for a bit
-<<<<<<< HEAD
     for (int bl=0; bl<=250; bl+=20) {
       arcada.setBacklight(bl);
       delay(20);
@@ -190,17 +186,6 @@
     for (int bl=250; bl>=0; bl-=20) {
       arcada.setBacklight(bl);
       delay(20);
-=======
-    for (int bl=0; bl<=250; bl+=10) {
-      arcada.setBacklight(bl);
-      delay(10);
-    }
-    delay(2000);
-    // backlight back off
-    for (int bl=250; bl>=0; bl-=10) {
-      arcada.setBacklight(bl);
-      delay(10);
->>>>>>> 87015a91
     }
   }
 
@@ -261,14 +246,10 @@
     eye[e].blinkFactor = 0.0;
   }
 
-<<<<<<< HEAD
   analogWrite(BACKLIGHT_PIN, 255);
 #if defined(SEESAW_BACKLIGHT_PIN)
   arcada.ss.analogWrite(SEESAW_BACKLIGHT_PIN, 255);
 #endif
-=======
-  arcada.setBacklight(255);
->>>>>>> 87015a91
 
   // LOAD CONFIGURATION FILE -----------------------------------------------
 
@@ -441,7 +422,6 @@
 }
 
 static inline uint16_t readLightSensor(void) {
-<<<<<<< HEAD
 #if NUM_EYES > 1
   if(lightSensorPin >= 100) {
     return arcada.ss.analogRead(lightSensorPin - 100);
@@ -449,9 +429,6 @@
 #else
   return analogRead(lightSensorPin);
 #endif
-=======
-  return arcada.readLightSensor();
->>>>>>> 87015a91
 }
 
 // LOOP FUNCTION - CALLED REPEATEDLY UNTIL POWER-OFF -----------------------
@@ -929,17 +906,10 @@
 #if defined(ADAFRUIT_MONSTER_M4SK_EXPRESS)
       if(voiceOn) {
         // Read buttons, change pitch
-<<<<<<< HEAD
         uint32_t buttonState  = arcada.ss.digitalReadBulk(0b111000000000); // Bits CLEAR if currently pressed
         uint32_t changedState = ~(buttonState ^ priorButtonState);      // Bits CLEAR if changed from before
         uint32_t newlyPressed = ~(buttonState | changedState);          // Bits SET if newly pressed
         if(       newlyPressed & 0b001000000000) { // Seesaw pin 9 (inner)
-=======
-        uint32_t buttonState  = arcada.readButtons();
-        uint32_t changedState = buttonState ^ priorButtonState;      // Bits CLEAR if changed from before
-        uint32_t newlyPressed = buttonState | changedState;          // Bits SET if newly pressed
-        if(       newlyPressed & ARCADA_BUTTONMASK_UP) { // Seesaw pin 9 (inner)
->>>>>>> 87015a91
           currentPitch *= 1.05;
         } else if(newlyPressed & ARCADA_BUTTONMASK_A) { // Seesaw pin 10 (middle)
           currentPitch = defaultPitch;
