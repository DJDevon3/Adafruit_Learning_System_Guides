--- conflicted
+++ resolved
@@ -37,11 +37,7 @@
 
 magtag.add_text(
     text_font="Arial-Bold-24.bdf",
-<<<<<<< HEAD
-    text_position=(10, 64),
-=======
     text_position=(10, (magtag.graphics.display.height // 2) - 1,),
->>>>>>> defa97db
     line_spacing=0.85,
 )
 
@@ -55,7 +51,6 @@
             # America/New_York - 2020-11-15T11:14:49.970836-05:00
             # Europe/Stockholm - 2020-11-15T17:15:01.186119+01:00
             response = magtag.network.requests.get(DATA_SOURCE)
-<<<<<<< HEAD
             datetime_str = response.json()['datetime']
             year = int(datetime_str[0:4])
             month = int(datetime_str[5:7])
@@ -64,21 +59,6 @@
             minutes = int(datetime_str[14:16])
             seconds = int(datetime_str[17:19])
             rtc.RTC().datetime = time.struct_time((year, month, mday, hours, minutes, seconds, 0, 0, False))
-=======
-            datetime_str = response.json()["datetime"]
-            datesplit = datetime_str.split("-")
-            year = int(datesplit[0])
-            month = int(datesplit[1])
-            timesplit = datesplit[2].split("T")
-            mday = int(timesplit[0])
-            timesplit = timesplit[1].split(":")
-            hours = int(timesplit[0])
-            minutes = int(timesplit[1])
-            seconds = int(float(timesplit[2].split("-")[0]))
-            rtc.RTC().datetime = time.struct_time(
-                (year, month, mday, hours, minutes, seconds, 0, 0, False)
-            )
->>>>>>> defa97db
             lasttimefetch_stamp = time.monotonic()
         except (ValueError, RuntimeError) as e:
             print("Some error occured, retrying! -", e)
